--- conflicted
+++ resolved
@@ -78,13 +78,8 @@
 # Jupyter Notebook
 .ipynb_checkpoints
 
-<<<<<<< HEAD
-# Text Files
-*.txt
-=======
 # Text files
 glove.twitter.27B.25d.txt
->>>>>>> fea79d68
 
 # IPython
 profile_default/
